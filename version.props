<Project>
  <PropertyGroup>
    <VersionPrefix>2.1.0</VersionPrefix>
<<<<<<< HEAD
    <VersionSuffix>preview2</VersionSuffix>
    <PackageVersion Condition="'$(IsFinalBuild)' == 'true' AND '$(VersionSuffix)' == 'rtm' ">$(VersionPrefix)</PackageVersion>
    <PackageVersion Condition="'$(IsFinalBuild)' == 'true' AND '$(VersionSuffix)' != 'rtm' ">$(VersionPrefix)-$(VersionSuffix)-final</PackageVersion>
    <ExperimentalPackageVersion Condition="'$(IsFinalBuild)' == 'true'">$(ExperimentalVersionPrefix)-$(ExperimentalVersionSuffix)-final</ExperimentalPackageVersion>
    <VersionSuffix Condition="'$(VersionSuffix)' != '' And '$(BuildNumber)' != ''">$(VersionSuffix)-$(BuildNumber)</VersionSuffix>
    <!-- Even though we build from 'dev', this is set to 'master' to align with the dotnet-CLI channel name for their 'dev' branch. -->
    <SharedFxCliBlobChannel>master</SharedFxCliBlobChannel>
=======
    <VersionSuffix>preview1</VersionSuffix>

    <ExperimentalVersionPrefix>0.1.0</ExperimentalVersionPrefix>
    <ExperimentalVersionSuffix>alpha1</ExperimentalVersionSuffix>


    <PackageVersion Condition=" '$(IsFinalBuild)' == 'true' AND '$(VersionSuffix)' == 'rtm' ">$(VersionPrefix)</PackageVersion>
    <PackageVersion Condition=" '$(IsFinalBuild)' == 'true' AND '$(VersionSuffix)' != 'rtm' ">$(VersionPrefix)-$(VersionSuffix)-final</PackageVersion>

    <VersionSuffix Condition=" '$(VersionSuffix)' != '' AND '$(BuildNumber)' != '' ">$(VersionSuffix)-$(BuildNumber)</VersionSuffix>

    <PackageVersion Condition=" '$(IsFinalBuild)' != 'true' ">$(VersionPrefix)</PackageVersion>
    <PackageVersion Condition=" '$(IsFinalBuild)' != 'true' AND '$(VersionSuffix)' != '' ">$(VersionPrefix)-$(VersionSuffix)</PackageVersion>

    <!-- Add metadata to the suffix last so it does not appear in package versions. -->
    <VersionMetadata Condition=" '$(DotNetProductBuildId)' != '' ">pb-$(DotNetProductBuildId)</VersionMetadata>
    <VersionSuffix Condition=" '$(VersionSuffix)' != '' AND '$(VersionMetadata)' != '' ">$(VersionSuffix)+$(VersionMetadata)</VersionSuffix>

    <ExperimentalPackageVersion Condition=" '$(IsFinalBuild)' == 'true' AND '$(ExperimentalVersionSuffix)' == 'rtm' ">$(ExperimentalVersionPrefix)</ExperimentalPackageVersion>
    <ExperimentalPackageVersion Condition=" '$(IsFinalBuild)' == 'true' AND '$(ExperimentalVersionSuffix)' != 'rtm' ">$(ExperimentalVersionPrefix)-$(ExperimentalVersionSuffix)-final</ExperimentalPackageVersion>
    <ExperimentalVersionSuffix Condition=" '$(ExperimentalVersionSuffix)' != '' AND '$(BuildNumber)' != '' ">$(ExperimentalVersionSuffix)-$(BuildNumber)</ExperimentalVersionSuffix>

    <SharedFxCliBlobChannel>release/2.1</SharedFxCliBlobChannel>
>>>>>>> bd7c1b1c
  </PropertyGroup>

</Project><|MERGE_RESOLUTION|>--- conflicted
+++ resolved
@@ -1,7 +1,6 @@
 <Project>
   <PropertyGroup>
     <VersionPrefix>2.1.0</VersionPrefix>
-<<<<<<< HEAD
     <VersionSuffix>preview2</VersionSuffix>
     <PackageVersion Condition="'$(IsFinalBuild)' == 'true' AND '$(VersionSuffix)' == 'rtm' ">$(VersionPrefix)</PackageVersion>
     <PackageVersion Condition="'$(IsFinalBuild)' == 'true' AND '$(VersionSuffix)' != 'rtm' ">$(VersionPrefix)-$(VersionSuffix)-final</PackageVersion>
@@ -9,31 +8,6 @@
     <VersionSuffix Condition="'$(VersionSuffix)' != '' And '$(BuildNumber)' != ''">$(VersionSuffix)-$(BuildNumber)</VersionSuffix>
     <!-- Even though we build from 'dev', this is set to 'master' to align with the dotnet-CLI channel name for their 'dev' branch. -->
     <SharedFxCliBlobChannel>master</SharedFxCliBlobChannel>
-=======
-    <VersionSuffix>preview1</VersionSuffix>
-
-    <ExperimentalVersionPrefix>0.1.0</ExperimentalVersionPrefix>
-    <ExperimentalVersionSuffix>alpha1</ExperimentalVersionSuffix>
-
-
-    <PackageVersion Condition=" '$(IsFinalBuild)' == 'true' AND '$(VersionSuffix)' == 'rtm' ">$(VersionPrefix)</PackageVersion>
-    <PackageVersion Condition=" '$(IsFinalBuild)' == 'true' AND '$(VersionSuffix)' != 'rtm' ">$(VersionPrefix)-$(VersionSuffix)-final</PackageVersion>
-
-    <VersionSuffix Condition=" '$(VersionSuffix)' != '' AND '$(BuildNumber)' != '' ">$(VersionSuffix)-$(BuildNumber)</VersionSuffix>
-
-    <PackageVersion Condition=" '$(IsFinalBuild)' != 'true' ">$(VersionPrefix)</PackageVersion>
-    <PackageVersion Condition=" '$(IsFinalBuild)' != 'true' AND '$(VersionSuffix)' != '' ">$(VersionPrefix)-$(VersionSuffix)</PackageVersion>
-
-    <!-- Add metadata to the suffix last so it does not appear in package versions. -->
-    <VersionMetadata Condition=" '$(DotNetProductBuildId)' != '' ">pb-$(DotNetProductBuildId)</VersionMetadata>
-    <VersionSuffix Condition=" '$(VersionSuffix)' != '' AND '$(VersionMetadata)' != '' ">$(VersionSuffix)+$(VersionMetadata)</VersionSuffix>
-
-    <ExperimentalPackageVersion Condition=" '$(IsFinalBuild)' == 'true' AND '$(ExperimentalVersionSuffix)' == 'rtm' ">$(ExperimentalVersionPrefix)</ExperimentalPackageVersion>
-    <ExperimentalPackageVersion Condition=" '$(IsFinalBuild)' == 'true' AND '$(ExperimentalVersionSuffix)' != 'rtm' ">$(ExperimentalVersionPrefix)-$(ExperimentalVersionSuffix)-final</ExperimentalPackageVersion>
-    <ExperimentalVersionSuffix Condition=" '$(ExperimentalVersionSuffix)' != '' AND '$(BuildNumber)' != '' ">$(ExperimentalVersionSuffix)-$(BuildNumber)</ExperimentalVersionSuffix>
-
-    <SharedFxCliBlobChannel>release/2.1</SharedFxCliBlobChannel>
->>>>>>> bd7c1b1c
   </PropertyGroup>
 
 </Project>